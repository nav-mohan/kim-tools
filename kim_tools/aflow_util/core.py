--- conflicted
+++ resolved
@@ -392,7 +392,28 @@
     return expanded_wyckoff_letters
 
 
-<<<<<<< HEAD
+def get_atom_indices_for_each_wyckoff_orb(prototype_label: str) -> List[Dict]:
+    """
+    Get a list of dictionaries containing the atom indices of each Wyckoff
+    orbit.
+
+    Returns:
+        The information is in this format -- ``[{"letter":"a", "indices":[0,1]}, ... ]``
+    """
+    return_list = []
+    wyck_lists = get_wyckoff_lists_from_prototype(prototype_label)
+    sgnum = get_space_group_number_from_prototype(prototype_label)
+    range_start = 0
+    for letter in "".join(wyck_lists):
+        multiplicity = get_primitive_wyckoff_multiplicity(sgnum, letter)
+        range_end = range_start + multiplicity
+        return_list.append(
+            {"letter": letter, "indices": list(range(range_start, range_end))}
+        )
+        range_start = range_end
+    return return_list
+
+
 def get_all_equivalent_labels(prototype_label: str) -> List[str]:
     """
     Return all possible permutations of the Wyckoff letters in a prototype
@@ -430,28 +451,6 @@
             prototype_label_split_permuted.append("".join(wycksec_permuted_list_sorted))
         equivalent_labels.append("_".join(prototype_label_split_permuted))
     return list(set(equivalent_labels))
-=======
-def get_atom_indices_for_each_wyckoff_orb(prototype_label: str) -> List[Dict]:
-    """
-    Get a list of dictionaries containing the atom indices of each Wyckoff
-    orbit.
-
-    Returns:
-        The information is in this format -- ``[{"letter":"a", "indices":[0,1]}, ... ]``
-    """
-    return_list = []
-    wyck_lists = get_wyckoff_lists_from_prototype(prototype_label)
-    sgnum = get_space_group_number_from_prototype(prototype_label)
-    range_start = 0
-    for letter in "".join(wyck_lists):
-        multiplicity = get_primitive_wyckoff_multiplicity(sgnum, letter)
-        range_end = range_start + multiplicity
-        return_list.append(
-            {"letter": letter, "indices": list(range(range_start, range_end))}
-        )
-        range_start = range_end
-    return return_list
->>>>>>> 8f4899e3
 
 
 def prototype_labels_are_equivalent(
