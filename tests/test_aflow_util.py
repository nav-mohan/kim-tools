#!/usr/bin/python

import json
import logging
import os
<<<<<<< HEAD
from os import PathLike
from typing import Dict, List, Optional
=======
from random import random
from typing import List, Optional
>>>>>>> 8f4899e3

import numpy as np
import numpy.typing as npt
from ase import Atoms

from kim_tools import (
    AFLOW,
    get_atoms_from_crystal_structure,
    get_bravais_lattice_from_prototype,
    get_real_to_virtual_species_map,
    get_space_group_number_from_prototype,
    get_wyckoff_lists_from_prototype,
    prototype_labels_are_equivalent,
    split_parameter_array,
)
from kim_tools.aflow_util.core import (
    build_abstract_formula_from_stoich_reduced_list,
    find_species_permutation_between_prototype_labels,
    get_all_equivalent_labels,
)

logger = logging.getLogger(__name__)
logging.basicConfig(filename="kim-tools.log", level=logging.INFO, force=True)


def shuffle_atoms(atoms: Atoms) -> Atoms:
    atoms_shuffled = atoms.copy()
    permute = np.random.permutation(len(atoms_shuffled))
    atoms_shuffled.set_scaled_positions(
        [atoms.get_scaled_positions()[i] for i in permute]
    )
    atoms_shuffled.set_chemical_symbols(
        [atoms.get_chemical_symbols()[i] for i in permute]
    )
    return atoms_shuffled


def _frac_pos_match_sanity_checks(
    reference_positions: npt.ArrayLike,
    test_positions: npt.ArrayLike,
    reference_species: Optional[List] = None,
    test_species: Optional[List] = None,
) -> bool:
    """
    Sanity checks for comparing sets of fractional positions
    """
    if reference_species is None or test_species is None:
        if not (reference_species is None and test_species is None):
            logger.warning(
                "Refusing to compare positions when one structure has species given "
                "and the other does not"
            )
            return False
        logger.info("Comparing fractional positions without species")
    else:
        if not (
            len(reference_positions)
            == len(test_positions)
            == len(reference_species)
            == len(test_species)
        ):
            logger.info(
                "Atomic positions and/or species lists have different lengths between "
                "test and reference"
            )
            return False

    if len(reference_positions) != len(test_positions):
        logger.info("Number of atomic positions does not match")
        return False
    return True


def frac_pos_match_allow_permute_wrap(
    reference_positions: npt.ArrayLike,
    test_positions: npt.ArrayLike,
    reference_species: Optional[List] = None,
    test_species: Optional[List] = None,
) -> bool:
    """
    Check if fractional positions match allowing for permutations and PBC wrapping
    """
    if not _frac_pos_match_sanity_checks(
        reference_positions, test_positions, reference_species, test_species
    ):
        return False

    test_position_matched = [False] * len(test_positions)
    for i, reference_position in enumerate(reference_positions):
        for j, test_position in enumerate(test_positions):
            if test_position_matched[j]:  # this position already matched.
                continue
            position_differences = np.asarray(reference_position) - np.asarray(
                test_position
            )
            if np.allclose(
                position_differences, np.rint(position_differences), atol=1e-5
            ):
                if reference_species is not None:
                    if reference_species[i] != test_species[j]:
                        logger.info(
                            f"Reference position {i} matches test position {j} but the "
                            "species do not."
                        )
                        return False
                test_position_matched[j] = True
                break

    if all(test_position_matched):
        logger.info("Successfully matched the fractional positions")
        return True
    else:
        logger.info("Not all fractional positions successfully matched")
        return False


def frac_pos_match_allow_wrap(
    reference_positions: npt.ArrayLike,
    test_positions: npt.ArrayLike,
    reference_species: Optional[List] = None,
    test_species: Optional[List] = None,
) -> bool:
    """
    Check if fractional positions match allowing for PBC wrapping but maintaining order
    """
    if not _frac_pos_match_sanity_checks(
        reference_positions, test_positions, reference_species, test_species
    ):
        return False

    if reference_species is not None:
        if reference_species != test_species:
            logger.info(
                f"Species lists do not match. Got\n{test_species}\nexpected\n"
                + str(reference_species)
            )
            return False

    for ref_pos, test_pos in zip(reference_positions, test_positions):
        position_differences = np.asarray(ref_pos) - np.asarray(test_pos)
        if not np.allclose(
            position_differences, np.rint(position_differences), atol=1e-5
        ):
            logger.info(f"Failed to match positions, expected {ref_pos} got {test_pos}")
            return False

    logger.info("Successfully matched the fractional positions")
    return True


def atoms_frac_pos_match_allow_permute_wrap(reference_atoms: Atoms, test_atoms: Atoms):
    return frac_pos_match_allow_permute_wrap(
        reference_atoms.get_scaled_positions(),
        test_atoms.get_scaled_positions(),
        reference_atoms.get_chemical_symbols(),
        test_atoms.get_chemical_symbols(),
    )


def atoms_frac_pos_match_allow_wrap(reference_atoms: Atoms, test_atoms: Atoms):
    return frac_pos_match_allow_wrap(
        reference_atoms.get_scaled_positions(),
        test_atoms.get_scaled_positions(),
        reference_atoms.get_chemical_symbols(),
        test_atoms.get_chemical_symbols(),
    )


def test_prototype_labels_are_equivalent():
    assert not (prototype_labels_are_equivalent("AB_oC8_65_j_g", "AB_oC8_65_i_i"))
    assert prototype_labels_are_equivalent("AB2C_oP8_17_a_bc_d", "AB2C_oP8_17_a_bd_c")
    assert prototype_labels_are_equivalent("AB_mP8_14_ad_e", "AB_mP8_14_ab_e")
    assert prototype_labels_are_equivalent("AB_mP8_14_ad_e", "AB_mP8_14_ab_e-001")
    assert find_species_permutation_between_prototype_labels(
        "AB2C_oP8_17_a_bc_d", "ABC2_oP8_17_a_c_bd"
    ) == (0, 2, 1)
    assert (
        find_species_permutation_between_prototype_labels(
            "AB2C_oP8_17_a_bc_d", "AB2C_oP8_17_a_c_bd"
        )
        is None
    )
    for label in get_all_equivalent_labels("AB_hP52_156_10a8b8c_10a9b7c"):
        assert prototype_labels_are_equivalent(label, "AB_hP52_156_10a8b8c_10a9b7c")
    for label in get_all_equivalent_labels("A2B11_cP39_200_f_aghij"):
        assert prototype_labels_are_equivalent(label, "A2B11_cP39_200_f_aghij")


def test_build_abstract_formula_from_stoich_reduced_list():
    assert build_abstract_formula_from_stoich_reduced_list([1, 2, 3]) == "AB2C3"


def test_get_wyckoff_lists_from_prototype():
    assert get_wyckoff_lists_from_prototype("A_hP68_194_ef2h2kl") == ["efhhkkl"]
    assert get_wyckoff_lists_from_prototype("AB_mC48_8_12a_12a") == [
        "aaaaaaaaaaaa",
        "aaaaaaaaaaaa",
    ]


def test_get_param_names_from_prototype():
    aflow = AFLOW()
    assert aflow.get_param_names_from_prototype("A_cF4_225_a") == ["a"]
    assert aflow.get_param_names_from_prototype("A_cF240_202_h2i") == [
        "a",
        "y1",
        "z1",
        "x2",
        "y2",
        "z2",
        "x3",
        "y3",
        "z3",
    ]


def test_get_equations_from_prototype(input_crystal_structures):
    aflow = AFLOW()
    # for large-scale testing, helpful to check that same prototype with different
    # parameters gives the same results
    equation_sets_cache = {}
    for material in input_crystal_structures:
        species = material["stoichiometric-species"]["source-value"]
        real_to_virtual_species_map = get_real_to_virtual_species_map(species)
        prototype_label = material["prototype-label"]["source-value"]
        parameter_names = aflow.get_param_names_from_prototype(prototype_label)
        _, internal_parameter_names_ref = split_parameter_array(parameter_names)
        parameter_values = [material["a"]["source-value"]]
        if "parameter-values" in material:
            parameter_values += material["parameter-values"]["source-value"]
        atoms = get_atoms_from_crystal_structure(material)
        if prototype_label not in equation_sets_cache:
            equation_sets = aflow.get_equation_sets_from_prototype(prototype_label)
            equation_sets_cache[prototype_label] = equation_sets
        else:
            equation_sets = equation_sets_cache[prototype_label]

        internal_parameter_names = []
        for eqset in equation_sets:
            internal_parameter_names += eqset.param_names

        # TODO: Does it matter that the order is not the same?
        assert set(internal_parameter_names) == set(internal_parameter_names_ref), (
            "get_equation_sets_from_prototype got incorrect internal parameter names, "
            f"got {internal_parameter_names} expected {internal_parameter_names_ref}"
        )

        assert sum([len(eqset.coeff_matrix_list) for eqset in equation_sets]) == len(
            atoms
        ), "get_equation_sets_from_prototype got an incorrect number of equations"

        scaled_positions_computed_from_equations = []
        virtual_species_from_atoms = []
        species_from_equations = []

        diagnostics = (
            f"Problem occurred in prototype {prototype_label}\n"
            "Reference fractional positions and species:\n"
        )
        for atom in atoms:
            for position in atom.scaled_position:
                diagnostics += f"{position:8.4f}"
            virtual_species = real_to_virtual_species_map[atom.symbol]
            diagnostics += f"    {virtual_species}\n"
            virtual_species_from_atoms.append(virtual_species)
        diagnostics += "\nComputed fractional positions and species:\n"

        for eqset in equation_sets:
            for coeff_mat, const_terms in zip(
                eqset.coeff_matrix_list, eqset.const_terms_list
            ):
                scaled_position = (
                    coeff_mat
                    @ [
                        [parameter_values[parameter_names.index(parname)]]
                        for parname in eqset.param_names
                    ]
                    + const_terms
                )
                scaled_positions_computed_from_equations.append(scaled_position.T)
                species_from_equations.append(eqset.species)
                for position in scaled_position:
                    diagnostics += f"{position[0]:8.4f}"
                diagnostics += f"    {eqset.species}\n"

        assert frac_pos_match_allow_permute_wrap(
            atoms.get_scaled_positions(),
            scaled_positions_computed_from_equations,
            virtual_species_from_atoms,
            species_from_equations,
        ), f"Failed to match fractional coordinates.\n{diagnostics}"

        assert frac_pos_match_allow_wrap(
            atoms.get_scaled_positions(),
            scaled_positions_computed_from_equations,
            virtual_species_from_atoms,
            species_from_equations,
        ), (
            "Matched fractional coordinates, but there was a permutation.\n"
            + diagnostics
        )

        print(
            f"Successfully checked get_equations_from_prototype for {prototype_label}"
        )


def test_solve_for_params_of_known_prototype(input_crystal_structures):
    aflow = AFLOW(np=19)
    match_counts_by_bravais_lattice = {}
    match_counts_by_spacegroup = {}
    INIT_COUNTS = {"match": 0, "nonmatch": 0}

    for bravais_lattice in [
        "aP",
        "mP",
        "mC",
        "oP",
        "oC",
        "oF",
        "oI",
        "tP",
        "tI",
        "hP",
        "hR",
        "cP",
        "cF",
        "cI",
    ]:
        match_counts_by_bravais_lattice[bravais_lattice] = INIT_COUNTS.copy()
    for spacegroup in range(1, 231):
        match_counts_by_spacegroup[spacegroup] = INIT_COUNTS.copy()

    failed_to_solve_at_least_one = False

    test_materials = input_crystal_structures

    # This is an adversarial example, because the Wyckoff set eh is
    # non-contiguous, and the alphabetically minimal label for this
    # structure becomes A2B11_cP39_200_f_begik, so the position of
    # the equivalent Wyckoff position moves in the string. This
    # tests the bugfix to the call to
    # get_equivalent_atom_sets_from_prototype_and_atom_map()
    # in AFLOW.solve_for_params_of_known_prototype(), where
    # formerly the ASSUMED prototype label was being given
    # instead of the PROVIDED one.
    test_materials = [
        {
            "prototype-label": {"source-value": "A2B11_cP39_200_f_aghij"},
            "stoichiometric-species": {"source-value": ["Mg", "Zn"]},
            "a": {
                "source-value": 8.4478,
                "source-unit": "angstrom",
            },
            "parameter-values": {
                "source-value": [
                    0.22975038,
                    0.30174117,
                    0.162039,
                    0.21801342,
                    0.23768174,
                    0.34199675,
                ]
            },
        }
    ]

    for material in test_materials:
        prototype_label = material["prototype-label"]["source-value"]

        bravais_lattice = get_bravais_lattice_from_prototype(prototype_label)

        spacegroup = get_space_group_number_from_prototype(prototype_label)

        atoms = get_atoms_from_crystal_structure(material)
        """
        atoms = shuffle_atoms(atoms)

        atoms.rotate(
            (random(), random(), random()),
            (random(), random(), random()),
            rotate_cell=True,
        )

        atoms.translate((random() * 1000, random() * 1000, random() * 1000))

        atoms.wrap()

        atoms.calc = KIM("LennardJones612_UniversalShifted__MO_959249795837_003")
        minimize_wrapper(
            atoms,
            fix_symmetry=True,
            variable_cell=True,
            steps=2,
            opt_kwargs={"maxstep": 0.05},
        )
        """
        try:
            aflow.solve_for_params_of_known_prototype(atoms, prototype_label)
            crystal_did_not_rotate = True
        except Exception as e:
            crystal_did_not_rotate = False
            print(e)

        if not crystal_did_not_rotate:
            failed_to_solve_at_least_one = True
            print(
                "Failed to solve for parameters or confirm unrotated prototype "
                f"designation for {prototype_label}"
            )
            match_counts_by_bravais_lattice[bravais_lattice]["nonmatch"] += 1
            match_counts_by_spacegroup[spacegroup]["nonmatch"] += 1
            filename = f"output/{prototype_label}.POSCAR"
            filename_exists = os.path.isfile(filename)
            if filename_exists:
                suffix = 0
                while not filename_exists:
                    filename = f"output/{prototype_label}.{suffix}.POSCAR"
                    filename_exists = os.path.isfile(filename)
                    suffix += 1
            print(f"Dumping atoms to {filename}")
            atoms.write(filename, format="vasp", sort=True)
            with open(filename) as f:
                logger.info(f.read())
        else:
            print(
                "Successfully confirmed unrotated prototype designation for "
                + prototype_label
            )
            match_counts_by_bravais_lattice[bravais_lattice]["match"] += 1
            match_counts_by_spacegroup[spacegroup]["match"] += 1
    with open("output/match_counts_by_bravais_lattice.json", "w") as f:
        json.dump(match_counts_by_bravais_lattice, f)
    with open("output/match_counts_by_spacegroup.json", "w") as f:
        json.dump(match_counts_by_spacegroup, f)

    assert not failed_to_solve_at_least_one


if __name__ == "__main__":
    test_prototype_labels_are_equivalent()<|MERGE_RESOLUTION|>--- conflicted
+++ resolved
@@ -3,13 +3,9 @@
 import json
 import logging
 import os
-<<<<<<< HEAD
-from os import PathLike
-from typing import Dict, List, Optional
-=======
-from random import random
+
+# from random import random
 from typing import List, Optional
->>>>>>> 8f4899e3
 
 import numpy as np
 import numpy.typing as npt
